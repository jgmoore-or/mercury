/*
 * Copyright (C) 2013-2020 Argonne National Laboratory, Department of Energy,
 *                    UChicago Argonne, LLC and The HDF Group.
 * All rights reserved.
 *
 * The full copyright notice, including terms governing use, modification,
 * and redistribution, is contained in the COPYING file that can be
 * found at the root of the source code distribution tree.
 */

#include <inttypes.h>
#include <stdlib.h>
#include <string.h>

#include "mercury_core_header.h"
#include "mercury_error.h"

#ifdef HG_HAS_CHECKSUMS
#    include <mchecksum.h>
#endif

#ifdef _WIN32
#    include <winsock2.h>
#else
#    include <arpa/inet.h>
#endif
<<<<<<< HEAD
=======

#include <stdlib.h>
#include <string.h>
>>>>>>> aa5e8a31

/****************/
/* Local Macros */
/****************/

#define HG_CORE_HEADER_CHECKSUM "crc16"

/* Convert values between host and network byte order */
#define hg_core_header_proc_hg_uint8_t_enc(x)  (x & 0xff)
#define hg_core_header_proc_hg_uint8_t_dec(x)  (x & 0xff)
#define hg_core_header_proc_hg_uint16_t_enc(x) htons(x & 0xffff)
#define hg_core_header_proc_hg_uint16_t_dec(x) ntohs(x & 0xffff)
#define hg_core_header_proc_hg_uint32_t_enc(x) htonl(x & 0xffffffff)
#define hg_core_header_proc_hg_uint32_t_dec(x) ntohl(x & 0xffffffff)
#define hg_core_header_proc_hg_uint64_t_enc(x)                                 \
    (((hg_uint64_t) htonl(x & 0xffffffff) << 32) |                             \
        htonl((hg_uint32_t)(x >> 32)))
#define hg_core_header_proc_hg_uint64_t_dec(x)                                 \
    (((hg_uint64_t) ntohl(x & 0xffffffff) << 32) |                             \
        ntohl((hg_uint32_t)(x >> 32)))

/* Signed values */
#define hg_core_header_proc_hg_int8_t_enc(x)                                   \
    (hg_int8_t) hg_core_header_proc_hg_uint8_t_enc((hg_uint8_t) x)
#define hg_core_header_proc_hg_int8_t_dec(x)                                   \
    (hg_int8_t) hg_core_header_proc_hg_uint8_t_dec((hg_uint8_t) x)

/* Update checksum */
#ifdef HG_HAS_CHECKSUMS
#    define HG_CORE_HEADER_CHECKSUM_UPDATE(hg_header, data, type)              \
        mchecksum_update(hg_header->checksum, &data, sizeof(type))
#else
#    define HG_CORE_HEADER_CHECKSUM_UPDATE(hg_header, data, type)
#endif

/* Proc type */
#define HG_CORE_HEADER_PROC_TYPE(buf_ptr, data, type, op)                      \
    do {                                                                       \
        type __tmp;                                                            \
        if (op == HG_ENCODE) {                                                 \
            __tmp = hg_core_header_proc_##type##_enc(data);                    \
            memcpy(buf_ptr, &__tmp, sizeof(type));                             \
        } else {                                                               \
            memcpy(&__tmp, buf_ptr, sizeof(type));                             \
            data = hg_core_header_proc_##type##_dec(__tmp);                    \
        }                                                                      \
        buf_ptr = (char *) buf_ptr + sizeof(type);                             \
    } while (0)

/* Proc */
#define HG_CORE_HEADER_PROC(hg_header, buf_ptr, data, type, op)                \
    do {                                                                       \
        HG_CORE_HEADER_PROC_TYPE(buf_ptr, data, type, op);                     \
        HG_CORE_HEADER_CHECKSUM_UPDATE(hg_header, data, type);                 \
    } while (0)

/************************************/
/* Local Type and Struct Definition */
/************************************/

/********************/
/* Local Prototypes */
/********************/
extern const char *
HG_Error_to_string(hg_return_t errnum);

/*******************/
/* Local Variables */
/*******************/

/*---------------------------------------------------------------------------*/
void
hg_core_header_request_init(struct hg_core_header *hg_core_header)
{
#ifdef HG_HAS_CHECKSUMS
    /* Create a new checksum (CRC16) */
    mchecksum_init(HG_CORE_HEADER_CHECKSUM, &hg_core_header->checksum);
#endif
    hg_core_header_request_reset(hg_core_header);
}

/*---------------------------------------------------------------------------*/
void
hg_core_header_response_init(struct hg_core_header *hg_core_header)
{
#ifdef HG_HAS_CHECKSUMS
    /* Create a new checksum (CRC16) */
    mchecksum_init(HG_CORE_HEADER_CHECKSUM, &hg_core_header->checksum);
#endif
    hg_core_header_response_reset(hg_core_header);
}

/*---------------------------------------------------------------------------*/
void
hg_core_header_request_finalize(struct hg_core_header *hg_core_header)
{
#ifdef HG_HAS_CHECKSUMS
    mchecksum_destroy(hg_core_header->checksum);
    hg_core_header->checksum = MCHECKSUM_OBJECT_NULL;
#else
    (void) hg_core_header;
#endif
}

/*---------------------------------------------------------------------------*/
void
hg_core_header_response_finalize(struct hg_core_header *hg_core_header)
{
#ifdef HG_HAS_CHECKSUMS
    mchecksum_destroy(hg_core_header->checksum);
    hg_core_header->checksum = MCHECKSUM_OBJECT_NULL;
#else
    (void) hg_core_header;
#endif
}

/*---------------------------------------------------------------------------*/
void
hg_core_header_request_reset(struct hg_core_header *hg_core_header)
{
    memset(
        &hg_core_header->msg.request, 0, sizeof(struct hg_core_header_request));
    hg_core_header->msg.request.hg = HG_CORE_IDENTIFIER;
    hg_core_header->msg.request.protocol = HG_CORE_PROTOCOL_VERSION;
#ifdef HG_HAS_CHECKSUMS
    mchecksum_reset(hg_core_header->checksum);
#endif
}

/*---------------------------------------------------------------------------*/
void
hg_core_header_response_reset(struct hg_core_header *hg_core_header)
{
    memset(&hg_core_header->msg.response, 0,
        sizeof(struct hg_core_header_response));
#ifdef HG_HAS_CHECKSUMS
    mchecksum_reset(hg_core_header->checksum);
#endif
}

/*---------------------------------------------------------------------------*/
hg_return_t
hg_core_header_request_proc(hg_proc_op_t op, void *buf, size_t buf_size,
    struct hg_core_header *hg_core_header)
{
    void *buf_ptr = buf;
    struct hg_core_header_request *header = &hg_core_header->msg.request;
    hg_return_t ret = HG_SUCCESS;

    HG_CHECK_ERROR(buf_size < sizeof(struct hg_core_header_request), done, ret,
        HG_INVALID_ARG, "Invalid buffer size");

#ifdef HG_HAS_CHECKSUMS
    /* Reset header checksum first */
    mchecksum_reset(hg_core_header->checksum);
#endif

    /* HG byte */
    HG_CORE_HEADER_PROC(hg_core_header, buf_ptr, header->hg, hg_uint8_t, op);

    /* Protocol */
    HG_CORE_HEADER_PROC(
        hg_core_header, buf_ptr, header->protocol, hg_uint8_t, op);

    /* RPC ID */
    HG_CORE_HEADER_PROC(hg_core_header, buf_ptr, header->id, hg_uint64_t, op);

    /* Flags */
    HG_CORE_HEADER_PROC(hg_core_header, buf_ptr, header->flags, hg_uint8_t, op);

    /* Cookie */
    HG_CORE_HEADER_PROC(
        hg_core_header, buf_ptr, header->cookie, hg_uint8_t, op);

#ifdef HG_HAS_CHECKSUMS
    /* Checksum of header */
    mchecksum_get(hg_core_header->checksum, &header->hash.header,
        sizeof(hg_uint16_t), MCHECKSUM_FINALIZE);

    if (op == HG_ENCODE) {
        HG_CORE_HEADER_PROC_TYPE(buf_ptr, header->hash.header, hg_uint16_t, op);
    } else { /* HG_DECODE */
        hg_uint16_t h_hash_header = 0;

        HG_CORE_HEADER_PROC_TYPE(buf_ptr, h_hash_header, hg_uint16_t, op);
        HG_CHECK_ERROR(header->hash.header != h_hash_header, done, ret,
            HG_CHECKSUM_ERROR,
<<<<<<< HEAD
            "checksum 0x%04" PRIx16 " does not match (expected 0x%04" PRIx16 "!)", header->hash.header, h_hash_header);
=======
            "checksum 0x%04" PRIx16 " does not match (expected 0x%04" PRIx16
            "!)",
            header->hash.header, h_hash_header);
>>>>>>> aa5e8a31
    }
#endif

done:
    return ret;
}

/*---------------------------------------------------------------------------*/
hg_return_t
hg_core_header_response_proc(hg_proc_op_t op, void *buf, size_t buf_size,
    struct hg_core_header *hg_core_header)
{
    void *buf_ptr = buf;
    struct hg_core_header_response *header = &hg_core_header->msg.response;
    hg_return_t ret = HG_SUCCESS;

    HG_CHECK_ERROR(buf_size < sizeof(struct hg_core_header_response), done, ret,
        HG_OVERFLOW, "Invalid buffer size");

#ifdef HG_HAS_CHECKSUMS
    /* Reset header checksum first */
    mchecksum_reset(hg_core_header->checksum);
#endif

    /* Return code */
    HG_CORE_HEADER_PROC(
        hg_core_header, buf_ptr, header->ret_code, hg_int8_t, op);

    /* Flags */
    HG_CORE_HEADER_PROC(hg_core_header, buf_ptr, header->flags, hg_uint8_t, op);

    /* Cookie */
    HG_CORE_HEADER_PROC(
        hg_core_header, buf_ptr, header->cookie, hg_uint16_t, op);

#ifdef HG_HAS_CHECKSUMS
    /* Checksum of header */
    mchecksum_get(hg_core_header->checksum, &header->hash.header,
        sizeof(hg_uint16_t), MCHECKSUM_FINALIZE);

    if (op == HG_ENCODE) {
        HG_CORE_HEADER_PROC_TYPE(buf_ptr, header->hash.header, hg_uint16_t, op);
    } else { /* HG_DECODE */
        hg_uint16_t h_hash_header = 0;

        HG_CORE_HEADER_PROC_TYPE(buf_ptr, h_hash_header, hg_uint16_t, op);
        HG_CHECK_ERROR(header->hash.header != h_hash_header, done, ret,
            HG_CHECKSUM_ERROR,
<<<<<<< HEAD
            "checksum 0x%04" PRIx16 " does not match (expected 0x%04" PRIx16 "!)", header->hash.header, h_hash_header);
=======
            "checksum 0x%04" PRIx16 " does not match (expected 0x%04" PRIx16
            "!)",
            header->hash.header, h_hash_header);
>>>>>>> aa5e8a31
    }
#endif

done:
    return ret;
}

/*---------------------------------------------------------------------------*/
hg_return_t
hg_core_header_request_verify(const struct hg_core_header *hg_core_header)
{
    const struct hg_core_header_request *header = &hg_core_header->msg.request;
    hg_return_t ret = HG_SUCCESS;

    /* Must match HG */
    HG_CHECK_ERROR(
        (((header->hg >> 1) & 'H') != 'H') || (((header->hg) & 'G') != 'G'),
        done, ret, HG_PROTOCOL_ERROR, "Invalid HG byte");

    HG_CHECK_ERROR(header->protocol != HG_CORE_PROTOCOL_VERSION, done, ret,
        HG_PROTONOSUPPORT, "Invalid protocol version");

done:
    return ret;
}

/*---------------------------------------------------------------------------*/
hg_return_t
hg_core_header_response_verify(const struct hg_core_header *hg_core_header)
{
    const struct hg_core_header_response *header =
        &hg_core_header->msg.response;
    hg_return_t ret = HG_SUCCESS;

    HG_CHECK_WARNING(header->ret_code, "Response return code: %s",
        HG_Error_to_string((hg_return_t) header->ret_code));

    return ret;
}<|MERGE_RESOLUTION|>--- conflicted
+++ resolved
@@ -8,10 +8,6 @@
  * found at the root of the source code distribution tree.
  */
 
-#include <inttypes.h>
-#include <stdlib.h>
-#include <string.h>
-
 #include "mercury_core_header.h"
 #include "mercury_error.h"
 
@@ -24,12 +20,9 @@
 #else
 #    include <arpa/inet.h>
 #endif
-<<<<<<< HEAD
-=======
 
 #include <stdlib.h>
 #include <string.h>
->>>>>>> aa5e8a31
 
 /****************/
 /* Local Macros */
@@ -217,13 +210,9 @@
         HG_CORE_HEADER_PROC_TYPE(buf_ptr, h_hash_header, hg_uint16_t, op);
         HG_CHECK_ERROR(header->hash.header != h_hash_header, done, ret,
             HG_CHECKSUM_ERROR,
-<<<<<<< HEAD
-            "checksum 0x%04" PRIx16 " does not match (expected 0x%04" PRIx16 "!)", header->hash.header, h_hash_header);
-=======
             "checksum 0x%04" PRIx16 " does not match (expected 0x%04" PRIx16
             "!)",
             header->hash.header, h_hash_header);
->>>>>>> aa5e8a31
     }
 #endif
 
@@ -272,13 +261,9 @@
         HG_CORE_HEADER_PROC_TYPE(buf_ptr, h_hash_header, hg_uint16_t, op);
         HG_CHECK_ERROR(header->hash.header != h_hash_header, done, ret,
             HG_CHECKSUM_ERROR,
-<<<<<<< HEAD
-            "checksum 0x%04" PRIx16 " does not match (expected 0x%04" PRIx16 "!)", header->hash.header, h_hash_header);
-=======
             "checksum 0x%04" PRIx16 " does not match (expected 0x%04" PRIx16
             "!)",
             header->hash.header, h_hash_header);
->>>>>>> aa5e8a31
     }
 #endif
 
