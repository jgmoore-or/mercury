--- conflicted
+++ resolved
@@ -7,8 +7,6 @@
  * and redistribution, is contained in the COPYING file that can be
  * found at the root of the source code distribution tree.
  */
-
-#include <inttypes.h>
 
 #include "mercury_proc.h"
 #include "mercury_error.h"
@@ -434,12 +432,8 @@
                 *(hg_uint32_t *) hg_proc->checksum_hash,
                 *(const hg_uint32_t *) hash);
         else if (hg_proc->checksum_size == sizeof(hg_uint64_t))
-<<<<<<< HEAD
-            HG_LOG_ERROR("checksum 0x%016" PRIx64 " does not match (expected 0x%016" PRIx64 "!)",
-=======
             HG_LOG_ERROR("checksum 0x%016" PRIx64
                          " does not match (expected 0x%016" PRIx64 "!)",
->>>>>>> aa5e8a31
                 *(hg_uint64_t *) hg_proc->checksum_hash,
                 *(const hg_uint64_t *) hash);
         else
